--- conflicted
+++ resolved
@@ -883,14 +883,10 @@
             # value to -1 so it can be stored as a long.
             p = -1 if self.postings is None else self.postings
             st += pack_long(p)
-<<<<<<< HEAD
-        return b(chr(magic)) + st
-=======
         
         # Prepend "magic number" (indicating whether the postings are inlined)
         # to the term info bytes
         return pack("B", magic) + st
->>>>>>> 6c583cbc
 
     @classmethod
     def from_string(cls, s):
