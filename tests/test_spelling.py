--- conflicted
+++ resolved
@@ -1,13 +1,9 @@
 from __future__ import with_statement
 from nose.tools import assert_equal, assert_not_equal
 
-<<<<<<< HEAD
 import whoosh.support.dawg as dawg
 from whoosh import fields, spelling
-=======
-from whoosh import spelling
 from whoosh.compat import u, text_type
->>>>>>> 22aad337
 from whoosh.filedb.filestore import RamStorage
 from whoosh.support.testing import TempStorage
 
@@ -33,26 +29,25 @@
     schema = fields.Schema(text=fields.TEXT)
     ix = RamStorage().create_index(schema)
     w = ix.writer()
-    w.add_document(text=u"render zorro kaori postal")
-    w.add_document(text=u"reader zebra koala pastry")
-    w.add_document(text=u"leader libra ooala paster")
-    w.add_document(text=u"feeder lorry zoala baster")
+    w.add_document(text=u("render zorro kaori postal"))
+    w.add_document(text=u("reader zebra koala pastry"))
+    w.add_document(text=u("leader libra ooala paster"))
+    w.add_document(text=u("feeder lorry zoala baster"))
     w.commit()
     
-<<<<<<< HEAD
     with ix.reader() as r:
         sp = spelling.ReaderCorrector(r, "text")
-        assert_equal(sp.suggest(u"kaola", maxdist=1), [u'koala'])
-        assert_equal(sp.suggest(u"kaola", maxdist=2), [u'koala', u'kaori', u'ooala', u'zoala'])
+        assert_equal(sp.suggest(u"kaola", maxdist=1), [u('koala')])
+        assert_equal(sp.suggest(u"kaola", maxdist=2), [u('koala'), u('kaori'), u('ooala'), u('zoala')])
 
 def test_reader_corrector():
     schema = fields.Schema(text=fields.TEXT(spelling=True))
     ix = RamStorage().create_index(schema)
     w = ix.writer()
-    w.add_document(text=u"render zorro kaori postal")
-    w.add_document(text=u"reader zebra koala pastry")
-    w.add_document(text=u"leader libra ooala paster")
-    w.add_document(text=u"feeder lorry zoala baster")
+    w.add_document(text=u("render zorro kaori postal"))
+    w.add_document(text=u("reader zebra koala pastry"))
+    w.add_document(text=u("leader libra ooala paster"))
+    w.add_document(text=u("feeder lorry zoala baster"))
     w.commit()
     
     with ix.reader() as r:
@@ -70,19 +65,11 @@
     w.add_document(text1=u"leader libra ooala paster", text2=u"alpha")
     w.add_document(text1=u"feeder lorry zoala baster", text2=u"olfo")
     w.commit()
-=======
-    sp.add_words([text_type(w) for w in wordlist])
-    
-    sugs = sp.suggest(u("reoction"))
-    assert_not_equal(len(sugs), 0)
-    assert_equal(sugs, [u("reaction"), u("reduction"), u("preaction")])
->>>>>>> 22aad337
     
     with ix.reader() as r:
         assert not r.has_word_graph("text1")
         assert not r.has_word_graph("text2")
     
-<<<<<<< HEAD
     from whoosh.filedb.filewriting import add_spelling
     add_spelling(ix, ["text1", "text2"])
     
@@ -93,16 +80,6 @@
         sp = spelling.ReaderCorrector(r, "text1")
         assert_equal(sp.suggest(u"kaola", maxdist=1), [u'koala'])
         assert_equal(sp.suggest(u"kaola", maxdist=2), [u'koala', u'kaori', u'ooala', u'zoala'])
-=======
-    words = [("alfa", 10), ("bravo", 9), ("charlie", 8), ("delta", 7),
-             ("echo", 6), ("foxtrot", 5), ("golf", 4), ("hotel", 3),
-             ("india", 2), ("juliet", 1)]
-    sp.add_scored_words((text_type(w), s) for w, s in words)
-    
-    from whoosh.scoring import Frequency
-    sugs = sp.suggestions_and_scores(u("alpha"), weighting=Frequency())
-    assert_equal(sugs, [(u("alfa"), 10, 3.0), (u("charlie"), 8, 1.0)])
->>>>>>> 22aad337
 
         sp = spelling.ReaderCorrector(r, "text2")
         assert_equal(sp.suggest(u"alfo", maxdist=1), [u"alfa", u"olfo"])
@@ -120,7 +97,6 @@
         
         assert_equal(list(dawg.flatten(dw.root.edge("test"))), ["special", "specials"])
     
-<<<<<<< HEAD
 
 def test_multi():
     schema = fields.Schema(text=fields.TEXT(spelling=True))
@@ -135,12 +111,6 @@
         assert not r.is_atomic()
         words = list(dawg.flatten(r.word_graph("text")))
         assert_equal(words, sorted(domain))
-=======
-    sp.add_words([u('charm'), u('amour')])
-    
-    sugs = sp.suggest(u("armor"))
-    assert_equal(sugs, [u('charm')])
->>>>>>> 22aad337
 
         corr = r.corrector("text")
         assert_equal(corr.suggest("specail", maxdist=2), ["special", "specials"])
